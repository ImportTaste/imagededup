import itertools
from typing import List, Dict, Tuple

import numpy as np

from sklearn.metrics import (
    classification_report,
    precision_score,
    recall_score,
    precision_recall_fscore_support,
)


def _get_unique_ordered_tuples(unique_tuples: List[Tuple]) -> List[Tuple]:
<<<<<<< HEAD
    """Sort each tuple given a list of tuples and retain only unique pairs regardless of order within the tuple.
=======
    """Sort each tuple given a list of tuples and retains only unique pairs regardless of order within the tuple.
>>>>>>> 1801dbe3
    Eg: [(2, 1), (1, 2), (3, 4)]  becomes [(1, 2), (3, 4)]"""
    ordered_tuples = []

    for i in unique_tuples:
        ordered_tuples.append(tuple(sorted(i)))

    unique_ordered_tuples = [tuple(j) for j in set(ordered_tuples)]
    return unique_ordered_tuples


def _make_all_unique_possible_pairs(ground_truth_dict: Dict) -> List[Tuple]:
    """
<<<<<<< HEAD
    Given a ground truth dictionary, generate all possible unique image pairs (both negative and positive pairs).
=======
    Given a ground truth dictionary, generates all possible unique image pairs (both negative and positive pairs).
>>>>>>> 1801dbe3
    """
    # get all elements of the dictionary
    all_files = list(ground_truth_dict.keys())

    # make all possible pairs (remove pairs with same elements)
    all_tuples = []

    for i in itertools.product(all_files, all_files):
        if not i[0] == i[1]:
            all_tuples.append(i)

    return _get_unique_ordered_tuples(all_tuples)


def _make_positive_duplicate_pairs(ground_truth: Dict, retrieved: Dict) -> List[Tuple]:
    """
<<<<<<< HEAD
    Given ground_truth and retrieved dictionary, generate all unique positive pairs.
=======
    Given a dictionary, generate all unique positive pairs.
>>>>>>> 1801dbe3
    """
    pairs = []

    for mapping in [ground_truth, retrieved]:
        valid_pairs = []

        for k, v in mapping.items():
            for j in v:
                valid_pairs.append((k, j))
        pairs.append(_get_unique_ordered_tuples(valid_pairs))

    return pairs[0], pairs[1]


def _prepare_labels(
    complete_pairs: List[Tuple],
    ground_truth_pairs: List[Tuple],
    retrieved_pairs: List[Tuple],
) -> Tuple[List, List]:
    """
    Given all possible unique pairs, ground truth positive pairs and retrieved positive pairs, generate true and
    predicted labels to feed into classification metrics functions.
    """
    y_true = [1 if i in ground_truth_pairs else 0 for i in complete_pairs]
    y_pred = [1 if i in retrieved_pairs else 0 for i in complete_pairs]
    return y_true, y_pred


def classification_metrics(ground_truth: Dict, retrieved: Dict) -> np.ndarray:
    """
<<<<<<< HEAD
    Given ground truth dictionary and retrieved dictionary, return per class precision, recall and f1 score. Class 1 is
=======
    Given ground truth dictionary and retrieved dictionary, returns per class precision, recall and f1 score. Class 1 is
>>>>>>> 1801dbe3
    assigned to duplicate file pairs while class 0 is for non-duplicate file pairs.

    Args:
        ground_truth: A dictionary representing ground truth with filenames as key and a list of duplicate filenames
        as value.
        retrieved: A dictionary representing retrieved duplicates with filenames as key and a list of retrieved
        duplicate filenames as value.

    Returns:
        Dictionary of precision, recall and f1 score for both classes.
    """
    all_pairs = _make_all_unique_possible_pairs(ground_truth)
    ground_truth_duplicate_pairs, retrieved_duplicate_pairs = _make_positive_duplicate_pairs(
        ground_truth, retrieved
    )
    y_true, y_pred = _prepare_labels(
        all_pairs, ground_truth_duplicate_pairs, retrieved_duplicate_pairs
    )
    print(classification_report(y_true, y_pred))
<<<<<<< HEAD
    prec_rec_fscore_support = dict(zip(('precision', 'recall', 'f1_score', 'support'),
                               precision_recall_fscore_support(y_true, y_pred)))
    return prec_rec_fscore_support
=======
    prec_rec_fscore = dict(zip(('precision', 'recall', 'f1_score'), precision_recall_fscore_support(y_true, y_pred)))
    return prec_rec_fscore
>>>>>>> 1801dbe3
<|MERGE_RESOLUTION|>--- conflicted
+++ resolved
@@ -12,11 +12,7 @@
 
 
 def _get_unique_ordered_tuples(unique_tuples: List[Tuple]) -> List[Tuple]:
-<<<<<<< HEAD
     """Sort each tuple given a list of tuples and retain only unique pairs regardless of order within the tuple.
-=======
-    """Sort each tuple given a list of tuples and retains only unique pairs regardless of order within the tuple.
->>>>>>> 1801dbe3
     Eg: [(2, 1), (1, 2), (3, 4)]  becomes [(1, 2), (3, 4)]"""
     ordered_tuples = []
 
@@ -29,11 +25,7 @@
 
 def _make_all_unique_possible_pairs(ground_truth_dict: Dict) -> List[Tuple]:
     """
-<<<<<<< HEAD
     Given a ground truth dictionary, generate all possible unique image pairs (both negative and positive pairs).
-=======
-    Given a ground truth dictionary, generates all possible unique image pairs (both negative and positive pairs).
->>>>>>> 1801dbe3
     """
     # get all elements of the dictionary
     all_files = list(ground_truth_dict.keys())
@@ -50,11 +42,7 @@
 
 def _make_positive_duplicate_pairs(ground_truth: Dict, retrieved: Dict) -> List[Tuple]:
     """
-<<<<<<< HEAD
     Given ground_truth and retrieved dictionary, generate all unique positive pairs.
-=======
-    Given a dictionary, generate all unique positive pairs.
->>>>>>> 1801dbe3
     """
     pairs = []
 
@@ -85,11 +73,7 @@
 
 def classification_metrics(ground_truth: Dict, retrieved: Dict) -> np.ndarray:
     """
-<<<<<<< HEAD
     Given ground truth dictionary and retrieved dictionary, return per class precision, recall and f1 score. Class 1 is
-=======
-    Given ground truth dictionary and retrieved dictionary, returns per class precision, recall and f1 score. Class 1 is
->>>>>>> 1801dbe3
     assigned to duplicate file pairs while class 0 is for non-duplicate file pairs.
 
     Args:
@@ -109,11 +93,6 @@
         all_pairs, ground_truth_duplicate_pairs, retrieved_duplicate_pairs
     )
     print(classification_report(y_true, y_pred))
-<<<<<<< HEAD
     prec_rec_fscore_support = dict(zip(('precision', 'recall', 'f1_score', 'support'),
                                precision_recall_fscore_support(y_true, y_pred)))
     return prec_rec_fscore_support
-=======
-    prec_rec_fscore = dict(zip(('precision', 'recall', 'f1_score'), precision_recall_fscore_support(y_true, y_pred)))
-    return prec_rec_fscore
->>>>>>> 1801dbe3
